--- conflicted
+++ resolved
@@ -112,11 +112,6 @@
 
 
     @staticmethod
-<<<<<<< HEAD
-    def get_series(configuration: Configuration, search: str = None) -> list[Series]:
-        environment = configuration.active_environment
-
-=======
     def _get_organisation_id(access_token: str, environment: Environment) -> str:
         base_url = environment.api_url
         endpoint = "edepot/api/v1/users/current"
@@ -139,16 +134,11 @@
     def get_series(configuration: Configuration, search: str = None) -> list[Series]:
         environment = configuration.active_environment
 
->>>>>>> fdafb572
         access_token = APIController._get_access_token(
             environment, reraise=True, warn=True
         )
 
-<<<<<<< HEAD
-        user_group_id = APIController._get_user_group_id(
-=======
         organisation_id = APIController._get_organisation_id(
->>>>>>> fdafb572
             access_token, environment
         )
 
@@ -191,14 +181,9 @@
         return series
 
     @staticmethod
-<<<<<<< HEAD
-    def get_import_template(configuration: Configuration, series_id: str) -> str:
-        environment = configuration.active_environment
-=======
     def get_import_template(configuration: Configuration, series_id: str, environment: Environment=None) -> str:
         # NOTE: we only get the environment given when it's retrieving for an existing grid
         environment = environment or configuration.active_environment
->>>>>>> fdafb572
 
         access_token = APIController._get_access_token(
             environment, reraise=True, warn=True
@@ -277,8 +262,6 @@
 
             params["page"] = params["page"] + 1
 
-<<<<<<< HEAD
-=======
     @staticmethod
     def get_sip_id_for_name(environment: Environment, zip_name: str) -> str:
         access_token = APIController._get_access_token(
@@ -320,7 +303,6 @@
 
             params["page"] = params["page"] + 1
 
->>>>>>> fdafb572
     # TODO: replace with from files once possible
     @staticmethod
     def get_sip_status(sip: SIP) -> SIPStatus:
