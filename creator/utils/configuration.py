import os
from dataclasses import dataclass
from typing import List


@dataclass
class Environment:
    name: str

    api_url: str
    api_username: str
    api_password: str
    api_client_id: str
    api_client_secret: str

    ftps_url: str
    ftps_username: str
    ftps_password: str
    ftps_port: str

    def has_api_credentials(self) -> bool:
        return all(
            v != ""
            for v in (
                self.api_url,
                self.api_username,
                self.api_password,
                self.api_client_id,
                self.api_client_secret,
            )
        )

    def has_ftps_credentials(self) -> bool:
        return all(
            v != ""
            for v in (
                self.ftps_url,
                self.ftps_username,
                self.ftps_password,
                self.ftps_port,
            )
        )

    @staticmethod
    def get_default(name: str) -> "Environment":
        return Environment(
            name=name,

            api_url="",
            api_username="",
            api_password="",
            api_client_id="",
            api_client_secret="",

            ftps_url="",
            ftps_username="",
            ftps_password="",
            ftps_port="21"
        )

    def get_api_info(self) -> dict:
        return dict(
            url=self.api_url,
            username=self.api_username,
            password=self.api_password,
            client_id=self.api_client_id,
            client_secret=self.api_client_secret,
        )
    
    def get_ftps_info(self) -> dict:
        return dict(
            url=self.ftps_url,
            username=self.ftps_username,
            password=self.ftps_password,
            port=self.ftps_port,
        )

@dataclass
class Misc:
    environments_activity: dict
    type_activity: dict
    save_location: str

    @staticmethod
    def get_default() -> "Misc":
        return Misc(
            environments_activity=dict(
                ti=False,
                prod=True,
            ),
<<<<<<< HEAD
=======
            type_activity=dict(
                digitaal=True,
                migratie=False,
            ),
>>>>>>> b8061e44
            save_location=os.path.join(os.getcwd(), "SIP_Creator"),
        )


@dataclass
class Configuration:
    environments: List[Environment]
    misc: Misc

    @staticmethod
    def get_default() -> "Configuration":
        misc = Misc.get_default()
        ti = Environment.get_default("ti")
        prod = Environment.get_default("prod")

        ti.api_url = "https://digitaalarchief-ti.vlaanderen.be"
        ti.ftps_url = "ingest.digitaalarchief-ti.vlaanderen.be"

        prod.ftps_url = "ingest.digitaalarchief.vlaanderen.be"

        return Configuration(
            environments=[ti, prod],
            misc=misc,
        )

    @staticmethod
    def from_json(json: dict) -> "Configuration":
        environments = []
        misc = None

        for k, v in json.items():
            if k == "misc":
                misc = Misc(
                    environments_activity=v["Omgevingen"],
                    type_activity=v["Type SIPs"],
                    save_location=v["SIP Creator opslag locatie"],
                )
            else:
                environments.append(
                    Environment(
                        name=k,
                        api_url=v["API"]["url"],
                        api_username=v["API"]["username"],
                        api_password=v["API"]["password"],
                        api_client_id=v["API"]["client_id"],
                        api_client_secret=v["API"]["client_secret"],
                        ftps_url=v["FTPS"]["url"],
                        ftps_username=v["FTPS"]["username"],
                        ftps_password=v["FTPS"]["password"],
                        ftps_port=v["FTPS"]["port"],
                    )
                )

        return Configuration(environments=environments, misc=misc)


    def to_json(self) -> dict:
        json = {}

        for env in self.environments:
            json[env.name] = {
                "API": {
                    "url": env.api_url,
                    "username": env.api_username,
                    "password": env.api_password,
                    "client_id": env.api_client_id,
                    "client_secret": env.api_client_secret,
                },
                "FTPS": {
                    "url": env.ftps_url,
                    "username": env.ftps_username,
                    "password": env.ftps_password,
                    "port": env.ftps_port,
                },
            }

        json["misc"] = {
            "Omgevingen": self.misc.environments_activity,
            "SIP Creator opslag locatie": self.misc.save_location,
        }

    def get_environment(self, name: str) -> Environment:
        for env in self.environments:
            if env.name == name:
                return env

    @property
    def active_environment(self) -> Environment:
<<<<<<< HEAD
        for env, active in self.misc.environments_activity.items():
            if active:
                return self.get_environment(env)

    @property
    def active_environment_name(self) -> str:
=======
>>>>>>> b8061e44
        for env, active in self.misc.environments_activity.items():
            if active:
                return self.get_environment(env)

    @property
    def active_environment_name(self) -> str:
        for env, active in self.misc.environments_activity.items():
            if active:
                return env

    @property
    def active_type(self) -> str:
        for _type, active in self.misc.type_activity.items():
            if active:
                return _type<|MERGE_RESOLUTION|>--- conflicted
+++ resolved
@@ -88,13 +88,6 @@
                 ti=False,
                 prod=True,
             ),
-<<<<<<< HEAD
-=======
-            type_activity=dict(
-                digitaal=True,
-                migratie=False,
-            ),
->>>>>>> b8061e44
             save_location=os.path.join(os.getcwd(), "SIP_Creator"),
         )
 
@@ -183,15 +176,6 @@
 
     @property
     def active_environment(self) -> Environment:
-<<<<<<< HEAD
-        for env, active in self.misc.environments_activity.items():
-            if active:
-                return self.get_environment(env)
-
-    @property
-    def active_environment_name(self) -> str:
-=======
->>>>>>> b8061e44
         for env, active in self.misc.environments_activity.items():
             if active:
                 return self.get_environment(env)
