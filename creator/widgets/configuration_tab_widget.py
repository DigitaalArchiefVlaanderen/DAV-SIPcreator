--- conflicted
+++ resolved
@@ -88,7 +88,6 @@
 
         button_group_info = [
             ("Actieve omgeving", misc.environments_activity, self.environment_selection_group),
-<<<<<<< HEAD
         ]
 
         for index, (title, activity, button_group) in enumerate(button_group_info):
@@ -107,27 +106,6 @@
                 radio_button = QtWidgets.QRadioButton(text=button_label)
                 radio_button.setChecked(is_active)
 
-=======
-            ("Actieve SIP type", misc.type_activity, self.type_selection_group),
-        ]
-
-        for index, (title, activity, button_group) in enumerate(button_group_info):
-            row = index * 3
-
-            title_widget = QtWidgets.QLabel(text=title)
-            title_widget.setFont(font)
-            self.grid_layout.addWidget(title_widget, row, 2)
-
-            button_grid_layout = QtWidgets.QGridLayout()
-            button_grid = QtWidgets.QWidget()
-            button_grid.setLayout(button_grid_layout)
-            self.grid_layout.addWidget(button_grid, row + 1, 2, 2, 1)
-
-            for i, (button_label, is_active) in enumerate(activity.items()):
-                radio_button = QtWidgets.QRadioButton(text=button_label)
-                radio_button.setChecked(is_active)
-
->>>>>>> b8061e44
                 button_group.addButton(radio_button)
                 button_grid_layout.addWidget(radio_button, i, 0)
 
