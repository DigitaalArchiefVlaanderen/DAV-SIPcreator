--- conflicted
+++ resolved
@@ -103,22 +103,6 @@
 
         button_group_info = [
             ("Actieve omgeving", misc.environments_activity, self.environment_selection_group),
-<<<<<<< HEAD
-        ]
-
-        for index, (title, activity, button_group) in enumerate(button_group_info):
-            row = index * 3
-
-            title_widget = QtWidgets.QLabel(text=title)
-            title_widget.setFont(font)
-            self.grid_layout.addWidget(title_widget, row, 2)
-
-            button_grid_layout = QtWidgets.QGridLayout()
-            button_grid = QtWidgets.QWidget()
-            button_grid.setLayout(button_grid_layout)
-            self.grid_layout.addWidget(button_grid, row + 1, 2, 2, 1)
-
-=======
             ("Actieve rol", misc.role_activity, self.role_selection_group),
             ("Actieve SIP type", misc.type_activity, self.type_selection_group),
         ]
@@ -135,7 +119,6 @@
             button_grid.setLayout(button_grid_layout)
             self.grid_layout.addWidget(button_grid, row + 1, 2, 2, 1)
 
->>>>>>> fdafb572
             for i, (button_label, is_active) in enumerate(activity.items()):
                 radio_button = QtWidgets.QRadioButton(text=button_label)
                 radio_button.setChecked(is_active)
@@ -150,13 +133,10 @@
                     button.text(): button.isChecked()
                     for button in self.environment_selection_group.buttons()
                 },
-<<<<<<< HEAD
-=======
                 "Rollen": {
                     button.text(): button.isChecked()
                     for button in self.role_selection_group.buttons()
                 },
->>>>>>> fdafb572
                 "Type SIPs": {
                     button.text(): button.isChecked()
                     for button in self.type_selection_group.buttons()
